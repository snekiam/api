#!/usr/bin/env python3
"""An API endpoint module.

Contains all the handlers for the API. Also the main code to run Flask.
"""
import json

from flask import Flask, jsonify, request
from flask_cors import CORS
from pydrive.auth import GoogleAuth
from pydrive.drive import GoogleDrive

import gunicorn_config
from database_wrapper import (
    BadDictionaryKeyError,
    BadDictionaryValueError,
    NimbusDatabaseError,
    NimbusMySQLAlchemy,
)
from modules.formatters import WakeWordFormatter
from modules.validators import (
    WakeWordValidator,
    WakeWordValidatorError,
    PhrasesValidator,
    PhrasesValidatorError,
)

from Entity.AudioSampleMetaData import AudioSampleMetaData
from Entity.QuestionAnswerPair import QuestionAnswerPair

from nimbus import Nimbus

BAD_REQUEST = 400
SUCCESS = 200
SERVER_ERROR = 500

CONFIG_FILE_PATH = "config.json"

app = Flask(__name__)
CORS(app)

# TODO: Initialize this somewhere else.
nimbus = Nimbus()


@app.route("/", methods=["GET", "POST"])
def hello():
    if request.method == "POST":
        request_body = request.get_json()
        return jsonify({"you sent": request_body})
    else:
        response_code = 42
        response_json = jsonify({"name": "hello {}".format(str(app))})
        return response_json, response_code


def generate_session_token() -> str:
    return "SOME_NEW_TOKEN"


@app.route("/ask", methods=["POST"])
def handle_question():
    """
    POST (not GET) request because the `question` is submitted
    and an `answer` is "created." Also, some side-effects on the
    server are:
        * storage of the logs of this question-answer-session.
    """

    if request.is_json is False:
        return "request must be JSON", BAD_REQUEST

    request_body = request.get_json()

    question = request_body.get("question", None)

    if "question" not in request_body:
        return "request body should include the question", BAD_REQUEST

    response = {"answer": nimbus.answer_question(question)}

    if "session" in request_body:
        response["session"] = request_body["session"]
    else:
        response["session"] = generate_session_token()

    return jsonify(response), SUCCESS


@app.route("/new_data/wakeword", methods=["POST"])
def save_a_recording():
    """Given the audio metadata & audio file, resamples it, saves to storage.
    """
    validator = WakeWordValidator()
    formatter = WakeWordFormatter()
    data = request.form
    issues = validator.validate(data)
    if issues:
        try:
            data = validator.fix(data, issues)
        except FormatterValidatorError as err:
            return str(err), BAD_REQUEST
    formatted_data = formatter.format(data)
    filename = create_filename(formatted_data)

    # Save the audiofile first because if error then we stop here
    # We do not want to save any metadata to the NimbusDatabase
    #   if the audio fails to save.
    save_audiofile(filename, request.files["wav_file"])

    # Let's also save the filename to the database for quick reference
    formatted_data["filename"] = filename

    db = NimbusMySQLAlchemy(config_file=CONFIG_FILE_PATH)
    try:
        db.save_audio_sample_meta_data(formatted_data)
    except BadDictionaryKeyError as e:
        return str(e), BAD_REQUEST
    except BadDictionaryValueError as e:
        return str(e), BAD_REQUEST
    except NimbusDatabaseError as e:
        return str(e), BAD_REQUEST
    except Exception as e:
        # TODO: consider security tradeoff of displaying internal server errors
        #       versus development time (being able to see errors quickly)
        # HINT: security always wins
        raise e

    return filename


<<<<<<< HEAD
@app.route('/new_data/office_hours', methods=['POST'])
def save_office_hours():
    """
    Persists list of office hours
    """
    db = NimbusMySQLAlchemy(config_file=CONFIG_FILE_PATH)
    data = request.get_json()
    for professor in data:
        try:
            process_office_hours(data[professor], db)
        except BadDictionaryKeyError as e:
            return str(e), BAD_REQUEST
        except BadDictionaryValueError as e:
            return str(e), BAD_REQUEST
        except NimbusDatabaseError as e:
            return str(e), BAD_REQUEST
        except Exception as e:
            # TODO: consider security tradeoff of displaying internal server errors
            #       versus development time (being able to see errors quickly)
            # HINT: security always wins
            raise e

    return "SUCCESS"


@app.route('/new_data/courses', methods=['POST'])
=======
@app.route("/new_data/phrase", methods=["POST"])
def save_query_phrase():
    validator = PhrasesValidator()
    data = request.get_json()
    try:
        issues = validator.validate(data)
    except:
        return (
            "Please format the query data: {question: {text: string, variables: list}, answer: {text: string, variables: list}}",
            BAD_REQUEST,
        )
    if issues:
        try:
            data = validator.fix(data, issues)
        except PhrasesValidatorError as err:
            print("error", err)
            return str(err), BAD_REQUEST

    db = NimbusMySQLAlchemy(config_file=CONFIG_FILE_PATH)
    try:
        phrase_saved = db.insert_entity(QuestionAnswerPair, data)
    except (BadDictionaryKeyError, BadDictionaryValueError) as e:
        return str(e), BAD_REQUEST
    except NimbusDatabaseError as e:
        return str(e), SERVER_ERROR
    except Exception as e:
        raise e

    if phrase_saved:
        return "Phrase has been saved", SUCCESS
    else:
        return "An error was encountered while saving to database", SERVER_ERROR


@app.route("/new_data/courses", methods=["POST"])
>>>>>>> 11a8fdc1
def save_courses():
    """
    Persists list of courses
    """
    data = request.get_json()
    db = NimbusMySQLAlchemy(config_file=CONFIG_FILE_PATH)
    for course in data["courses"]:
        try:
            db.save_course(course)
        except BadDictionaryKeyError as e:
            return str(e), BAD_REQUEST
        except BadDictionaryValueError as e:
            return str(e), BAD_REQUEST
        except NimbusDatabaseError as e:
            return str(e), BAD_REQUEST
        except Exception as e:
            # TODO: consider security tradeoff of displaying internal server errors
            #       versus development time (being able to see errors quickly)
            # HINT: security always wins
            raise e

    return "SUCCESS"


@app.route("/new_data/clubs", methods=["POST"])
def save_clubs():
    """
    Persists list of clubs
    """
    data = request.get_json()
    db = NimbusMySQLAlchemy(config_file=CONFIG_FILE_PATH)
    for club in data["clubs"]:
        try:
            db.save_club(club)
        except BadDictionaryKeyError as e:
            return str(e), BAD_REQUEST
        except BadDictionaryValueError as e:
            return str(e), BAD_REQUEST
        except NimbusDatabaseError as e:
            return str(e), BAD_REQUEST
        except Exception as e:
            # TODO: consider security tradeoff of displaying internal server errors
            #       versus development time (being able to see errors quickly)
            # HINT: security always wins
            raise e

    return "SUCCESS"


@app.route("/new_data/locations", methods=["POST"])
def save_locations():
    """
    Persists list of locations
    """
    data = request.get_json()
    db = NimbusMySQLAlchemy(config_file=CONFIG_FILE_PATH)
    for location in data["locations"]:
        try:
            db.save_location(location)
        except BadDictionaryKeyError as e:
            return str(e), BAD_REQUEST
        except BadDictionaryValueError as e:
            return str(e), BAD_REQUEST
        except NimbusDatabaseError as e:
            return str(e), BAD_REQUEST
        except Exception as e:
            # TODO: consider security tradeoff of displaying internal server errors
            #       versus development time (being able to see errors quickly)
            # HINT: security always wins
            raise e

    return "SUCCESS"


@app.route("/new_data/calendars", methods=["POST"])
def save_calendars():
    """
    Persists list of calendars
    """
    data = request.get_json()
    db = NimbusMySQLAlchemy(config_file=CONFIG_FILE_PATH)
    for calendar in data["calendars"]:
        try:
            db.save_calendar(calendar)
        except BadDictionaryKeyError as e:
            return str(e), BAD_REQUEST
        except BadDictionaryValueError as e:
            return str(e), BAD_REQUEST
        except NimbusDatabaseError as e:
            return str(e), BAD_REQUEST
        except Exception as e:
            # TODO: consider security tradeoff of displaying internal server errors
            #       versus development time (being able to see errors quickly)
            # HINT: security always wins
            raise e

    return "SUCCESS"


def create_filename(form):
    """
    Creates a string filename that adheres to the Nimbus foramtting standard.
    """
    order = [
        "isWakeWord",
        "noiseLevel",
        "tone",
        "location",
        "gender",
        "lastName",
        "firstName",
        "timestamp",
        "username",
    ]
    values = list(map(lambda key: str(form[key]).lower().replace(" ", "-"), order))
    return "_".join(values) + ".wav"


def process_office_hours(current_prof: dict, db: NimbusMySQLAlchemy):
    """
    Takes the path to a CSV, reads the data row-by-row,
    and stores the data to the database

    Ex: def process_office_hours(
                        current_prof: dict,
                        db: NimbusMySQLAlchemy
                        )

    """
    # Set the entity type as the OfficeHours entity class
    entity_type = db.OfficeHours
    
    # Check if the current entity is already within the database
    if (db.get_property_from_entity(
            prop="Name",
            entity=entity_type,
            identifier=current_prof["Name"]) != None):

        update_office_hours = True

    else:    
        update_office_hours = False

    # String for adding each day of office hours
    office_hours = ""

    # Split name for first and last name
    split_name = current_prof["Name"].split(',')

    # Extract each property for the entity
    last_name = split_name[0].replace('"', '')
    first_name = split_name[1].replace('"', '')
    
    # Check that each extracted property is not empty then add it to
    # the office hours string
    if current_prof["Monday"] != '':

        # Check that the current property does not contain digits which
        # implies that it is alternative information about availability
        if (any(char.isdigit() for char in current_prof["Monday"]) == False):
            office_hours = current_prof["Monday"]

        # Otherwise it is a time
        else:
            office_hours += ("Monday " + current_prof["Monday"] + ", ") 

    if current_prof["Tuesday"] != '':
        office_hours += ("Tuesday " + current_prof["Tuesday"] + ", ") 

    if current_prof["Wednesday"] != '':
        office_hours += ("Wednesday " + current_prof["Wednesday"] + ", ") 

    if current_prof["Thursday"] != '':
        office_hours += ("Thursday " + current_prof["Thursday"] + ", ") 

    if current_prof["Friday"] != '' and current_prof["Friday"] != '\n':
        office_hours += ("Friday " + current_prof["Friday"] + ", ") 

    # Generate the data structure for the database entry
    sql_data = {
            "Name"          : last_name + ", " + first_name,
            "LastName"      : last_name,
            "FirstName"     : first_name,
            "Office"        : current_prof["Office"],
            "Phone"         : current_prof["Phone"],
            "Email"         : current_prof["Email"],
            "Monday"        : current_prof["Monday"],
            "Tuesday"       : current_prof["Tuesday"],
            "Wednesday"     : current_prof["Wednesday"],
            "Thursday"      : current_prof["Thursday"],
            "Friday"        : current_prof["Friday"],
            "OfficeHours"   : office_hours
            }

    # Update the entity properties if the entity already exists
    if (update_office_hours == True):
        db.update_entity(entity_type=entity_type, data_dict=sql_data, filter_fields=["Email"])

    # Otherwise, add the entity to the database
    else:
        db.insert_entity(entity_type=entity_type, data_dict=sql_data)


def resample_audio():
    """
    Resample the audio file to adhere to the Nimbus audio sampling standard.
    """
    pass


def save_audiofile(filename, content):
    """Actually save the file into Google Drive."""
    # Initialize our google drive authentication object using saved credentials,
    # or through the command line
    gauth = GoogleAuth()
    gauth.CommandLineAuth()
    # This is our pydrive object
    drive = GoogleDrive(gauth)
    # parent is our automatically uploaded file folder.  The ID should be read in from
    # folder_id.txt since we probably shouldn't have that ID floating around on GitHub"""
    folder_id = get_folder_id()
    file = drive.CreateFile(
        {
            "parents": [{"kind": "drive#fileLink", "id": folder_id}],
            "title": filename,
            "mimeType": "audio/wav",
        }
    )
    # Set the content of the file to the POST request's wav_file parameter.
    file.content = content
    file.Upload()  # Upload file.


def get_folder_id():
    with open("folder_id.txt") as folder_id_file:
        return folder_id_file.readline()


def convert_to_mfcc():
    """Get this function from https://github.com/calpoly-csai/CSAI_Voice_Assistant"""
    pass


<<<<<<< HEAD
if __name__ == '__main__':
    app.run(host='0.0.0.0',
            debug=gunicorn_config.DEBUG_MODE,
            port=gunicorn_config.PORT) 
=======
if __name__ == "__main__":
    app.run(host="0.0.0.0", debug=gunicorn_config.DEBUG_MODE, port=gunicorn_config.PORT)
>>>>>>> 11a8fdc1
<|MERGE_RESOLUTION|>--- conflicted
+++ resolved
@@ -128,8 +128,7 @@
 
     return filename
 
-
-<<<<<<< HEAD
+  
 @app.route('/new_data/office_hours', methods=['POST'])
 def save_office_hours():
     """
@@ -154,9 +153,7 @@
 
     return "SUCCESS"
 
-
-@app.route('/new_data/courses', methods=['POST'])
-=======
+  
 @app.route("/new_data/phrase", methods=["POST"])
 def save_query_phrase():
     validator = PhrasesValidator()
@@ -192,7 +189,6 @@
 
 
 @app.route("/new_data/courses", methods=["POST"])
->>>>>>> 11a8fdc1
 def save_courses():
     """
     Persists list of courses
@@ -436,12 +432,7 @@
     pass
 
 
-<<<<<<< HEAD
 if __name__ == '__main__':
     app.run(host='0.0.0.0',
             debug=gunicorn_config.DEBUG_MODE,
-            port=gunicorn_config.PORT) 
-=======
-if __name__ == "__main__":
-    app.run(host="0.0.0.0", debug=gunicorn_config.DEBUG_MODE, port=gunicorn_config.PORT)
->>>>>>> 11a8fdc1
+            port=gunicorn_config.PORT) 