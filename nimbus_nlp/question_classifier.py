import spacy
import numpy as np
import sklearn.neighbors
from nimbus_nlp.save_and_load_model import save_model, load_latest_model, PROJECT_DIR
import json
<<<<<<< HEAD
from QA import db

=======
from typing import Tuple
>>>>>>> 9948a79d


# TODO: move the functionality in this module into class(es), so that it can be more easily used as a dependency


class QuestionClassifier:
    def __init__(self, file_path="question_set_clean.csv"):
        self.classifier = None
<<<<<<< HEAD
        self.nlp = spacy.load('en_core_web_sm')
        self.WH_WORDS = {'WDT', 'WP', 'WP$', 'WRB'}
        self.overall_features = {}

    def train_model(self):
        self.save_model = save_model

        # The possible WH word tags returned through NLTK part of speech tagging


        self.classifier = self.build_question_classifier()
        save_model(self.classifier, "nlp-model")


    def load_latest_classifier(self):
        self.classifier = load_latest_model()
        with open(PROJECT_DIR+ '/models/features/overall_features.json', 'r') as fp:
            self.overall_features = json.load(fp)
=======
>>>>>>> 9948a79d

        # Disable named entity recognition for speed
        self.nlp = spacy.load("en_core_web_sm", disable=["ner"])
        self.WH_WORDS = {"WDT", "WP", "WP$", "WRB"}
        self.overall_features = {}

    # Added question pairs as a parameter to remove database_wrapper as a dependency
    # Including database_wrapper introduces circular dependencies
    def build_question_classifier(self, question_pairs: Tuple[str, str]):
        """
        Build overall feature set for each question based on feature vectors of individual questions.
        Train KNN classification model with overall feature set.
        """
<<<<<<< HEAD

        # READ QUESTIONS
        question_list = db.get_all_answerable_pairs()
        #print(question_list)
        question_list = [q[0] for q in question_list]
        questions = pd.DataFrame(question_list, columns = ['questionFormat'])
        questions['features'] = questions['questionFormat'].apply(self.get_question_features)
        # old alg: questions['features'] = questions['questionFormat'].apply(self.get_question_features_old_algorithm)

        question_features = questions['features'].values.tolist()

        # BUILD OVERALL FEATURE SET FROM INDIVIDUAL QUESTION FEATURE VECTORS
=======
        questions = [q[0] for q in question_pairs]
        question_features = [self.get_question_features(self.nlp(q)) for q in questions]
>>>>>>> 9948a79d
        for feature in question_features:
            for key in feature:
                self.overall_features[key] = 0
        self.overall_features["not related"] = 0

        vectors = []
        for feature in question_features:
            vector_gen = [
                feature[k] if k in feature else 0 for k in self.overall_features
            ]
            vectors.append(np.array(vector_gen))

        vectors = np.array(vectors)
        y_train = np.array(questions)
        new_classifier = sklearn.neighbors.KNeighborsClassifier(n_neighbors=1)
        new_classifier.fit(vectors, y_train)

        with open(PROJECT_DIR + "/models/features/overall_features.json", "w") as fp:
            json.dump(self.overall_features, fp)

        return new_classifier

    def train_model(self):
        self.classifier = self.build_question_classifier()
        self.save_model(self.classifier, "nlp-model")

    def load_latest_classifier(self):
        self.classifier = load_latest_model()
        with open(PROJECT_DIR + "/models/features/overall_features.json", "r") as fp:
            self.overall_features = json.load(fp)

    def is_wh_word(self, token):
        return token.tag_ in self.WH_WORDS

    def filter_wh_tags(self, spacy_doc):
        return [t.text for t in spacy_doc if self.is_wh_word(t)]

    def validate_wh(self, s1, s2):
        # only parses as a spacy doc if necessary
        doc1 = s1 if type(s1) == spacy.tokens.doc.Doc else self.nlp(s1)
        doc2 = s2 if type(s2) == spacy.tokens.doc.Doc else self.nlp(s2)
        return self.filter_wh_tags(doc1) == self.filter_wh_tags(doc2)

    def get_question_features(self, spacy_doc):
        features = dict()

        for token in spacy_doc:

            # Filters stop words, punctuation, and symbols
            if token.is_stop or not (token.is_digit or token.is_alpha):
                continue

            # Add [VARIABLES] with weight 90.
            # token.i returns the index of the token, and token.nbor(n) return the token
            # n places away. Only the left neighbor is tested for brevity.
            elif token.i != 0 and token.nbor(-1).text == "[":
                features[token.text] = 90

            # Add WH words with weight 60
            elif self.is_wh_word(token):
                # .lemma_ is already lowercase; no .lower() needed
                features[token.lemma_] = 60

            # Add all other words with weight 30
            else:
                features[token.lemma_] = 30

        # Replace the stemmed main verb with weight 60
        sent = next(spacy_doc.sents)
        stemmed_main_verb = sent.root.lemma_
        features[stemmed_main_verb] = 60

        return features

    def classify_question(self, question):
        if self.classifier is None:
            raise ValueError("Classifier is not initialized")

        # Create the spacy doc. Handles pos tagging, stop word removal, tokenization,
        # lemmatization, etc
        doc = self.nlp(question)
        test_features = self.get_question_features(doc)

        array_gen = [
            test_features[k] if k in test_features else 0 for k in self.overall_features
        ]
        test_array = np.array(array_gen)

        # Flatten array into a vector
        test_vector = test_array.reshape(1, -1)

        min_dist = np.min(self.classifier.kneighbors(test_vector, n_neighbors=1))

        if min_dist > 150:
            return "I don't think that's a Statistics related question! Try asking something about the STAT curriculum."

        # Cast to string because the classifier returns a numpy.str_, which causes issues
        # with the validate_wh function below.
        predicted_question = str(self.classifier.predict(test_vector)[0])
        wh_words_match = self.validate_wh(doc, predicted_question)

        if not wh_words_match:
            return "WH Words Don't Match"

<<<<<<< HEAD
        return predicted_question


def main():
    # use_new = False
    # print(sys.argv)
    # if len(sys.argv) > 1 and sys.argv[1] == 'new':
    #     use_new = True
    classifier = QuestionClassifier()
    # print(classifier.get_question_features(
    #     "What are Foaad Khosmood's office hours?"))
    # print(classifier.get_question_features(
    #     "Does Foaad Khosmood have office hours?"))
    # print(classifier.get_question_features("Who teaches CSC 480"))
    # print(classifier.get_question_features("CSC 480 is taught by who?"))
    # print(classifier.get_question_features("Khosmood teaches CSC 480?"))
    # print(classifier.get_question_features(
    #     "Whose office hours are between 1 and 2 pm?"))
    # print(classifier.get_question_features("Where is Franz Kurfess' office?"))
    # print(classifier.get_question_features("This is a normal sentence."))
    # print(classifier.get_question_features("[COURSE] is taught by who?"))
    # print(classifier.get_question_features("How do I register for classes?"))
    classifier.train_model()
    classifier.load_latest_classifier()
    print(classifier.classify_question("Which [PROF] teaches [COURSE]?"))


if __name__ == "__main__":
    main()
=======
        return predicted_question
>>>>>>> 9948a79d
<|MERGE_RESOLUTION|>--- conflicted
+++ resolved
@@ -3,12 +3,7 @@
 import sklearn.neighbors
 from nimbus_nlp.save_and_load_model import save_model, load_latest_model, PROJECT_DIR
 import json
-<<<<<<< HEAD
 from QA import db
-
-=======
-from typing import Tuple
->>>>>>> 9948a79d
 
 
 # TODO: move the functionality in this module into class(es), so that it can be more easily used as a dependency
@@ -17,7 +12,6 @@
 class QuestionClassifier:
     def __init__(self, file_path="question_set_clean.csv"):
         self.classifier = None
-<<<<<<< HEAD
         self.nlp = spacy.load('en_core_web_sm')
         self.WH_WORDS = {'WDT', 'WP', 'WP$', 'WRB'}
         self.overall_features = {}
@@ -36,8 +30,79 @@
         self.classifier = load_latest_model()
         with open(PROJECT_DIR+ '/models/features/overall_features.json', 'r') as fp:
             self.overall_features = json.load(fp)
-=======
->>>>>>> 9948a79d
+
+    def get_question_features(self, question):
+        # print("using new algorithm")
+        """
+        Method to extract features from each individual question.
+        """
+        features = {}
+
+        # Extract the main verb from the question before additional processing
+        main_verb = str(self.extract_main_verb(question))
+
+        # ADD ALL VARIABLES TO THE FEATURE DICT WITH A WEIGHT OF 90
+        matches = re.findall(r'(\[(.*?)\])', question)
+        for match in matches:
+            question = question.replace(match[0], '')
+            features[match[0]] = 90
+
+        question = re.sub('[^a-zA-Z0-9]', ' ', question)
+
+        # PRE-PROCESSING: TOKENIZE SENTENCE, AND LOWER AND STEM EACH WORD
+        words = nltk.word_tokenize(question)
+        words = [word.lower() for word in words if '[' and ']' not in word]
+
+        filtered_words = self.get_lemmas(words)
+
+        # ADD THE LEMMATIZED MAIN VERB TO THE FEATURE SET WITH A WEIGHT OF 60
+        stemmed_main_verb = self.nlp(main_verb)[0]
+        features[stemmed_main_verb.text] = 60
+
+        # TAG WORDS' PART OF SPEECH, AND ADD ALL WH WORDS TO FEATURE DICT
+        # WITH WEIGHT 60
+        words_pos = nltk.pos_tag(filtered_words)
+        for word_pos in words_pos:
+            if self.is_wh_word(word_pos[1]):
+                features[word_pos[0]] = 60
+
+        # ADD FIRST WORD AND NON-STOP WORDS TO FEATURE DICT
+        filtered_words = [
+            word for word in filtered_words if word not in nltk.corpus.stopwords.words('english')]
+        for word in filtered_words:
+            # ADD EACH WORD NOT ALREADY PRESENT IN FEATURE SET WITH WEIGHT OF 30
+            if word not in features:
+                features[word] = 30
+
+        return features
+
+    def get_question_features_old_algorithm(self, question):
+        print("using old algorithm....")
+        """
+            Method to extract features from each individual question.
+            """
+        features = {}
+
+        # ADD ALL VARIABLES TO THE FEATURE DICT WITH A WEIGHT OF 90
+        matches = re.findall(r'(\[(.*?)\])', question)
+        for match in matches:
+            question = question.replace(match[0], '')
+            features[match[0]] = 90
+        question = re.sub('[^a-zA-Z0-9]', ' ', question)
+
+        # PRE-PROCESSING: TOKENIZE SENTENCE, AND LOWER AND STEM EACH WORD
+        words = nltk.word_tokenize(question)
+        words = [word.lower() for word in words if '[' and ']' not in word]
+        filtered_words = self.get_lemmas(words)
+
+        # ADD FIRST WORD AND NON-STOP WORDS TO FEATURE DICT
+        features[filtered_words[0]] = 60
+        filtered_words = [
+            word for word in filtered_words if word not in nltk.corpus.stopwords.words('english')]
+        for word in filtered_words:
+            features[word] = 30
+
+        return features
 
         # Disable named entity recognition for speed
         self.nlp = spacy.load("en_core_web_sm", disable=["ner"])
@@ -51,7 +116,7 @@
         Build overall feature set for each question based on feature vectors of individual questions.
         Train KNN classification model with overall feature set.
         """
-<<<<<<< HEAD
+
 
         # READ QUESTIONS
         question_list = db.get_all_answerable_pairs()
@@ -64,10 +129,7 @@
         question_features = questions['features'].values.tolist()
 
         # BUILD OVERALL FEATURE SET FROM INDIVIDUAL QUESTION FEATURE VECTORS
-=======
-        questions = [q[0] for q in question_pairs]
-        question_features = [self.get_question_features(self.nlp(q)) for q in questions]
->>>>>>> 9948a79d
+
         for feature in question_features:
             for key in feature:
                 self.overall_features[key] = 0
@@ -172,36 +234,7 @@
         if not wh_words_match:
             return "WH Words Don't Match"
 
-<<<<<<< HEAD
         return predicted_question
 
 
-def main():
-    # use_new = False
-    # print(sys.argv)
-    # if len(sys.argv) > 1 and sys.argv[1] == 'new':
-    #     use_new = True
-    classifier = QuestionClassifier()
-    # print(classifier.get_question_features(
-    #     "What are Foaad Khosmood's office hours?"))
-    # print(classifier.get_question_features(
-    #     "Does Foaad Khosmood have office hours?"))
-    # print(classifier.get_question_features("Who teaches CSC 480"))
-    # print(classifier.get_question_features("CSC 480 is taught by who?"))
-    # print(classifier.get_question_features("Khosmood teaches CSC 480?"))
-    # print(classifier.get_question_features(
-    #     "Whose office hours are between 1 and 2 pm?"))
-    # print(classifier.get_question_features("Where is Franz Kurfess' office?"))
-    # print(classifier.get_question_features("This is a normal sentence."))
-    # print(classifier.get_question_features("[COURSE] is taught by who?"))
-    # print(classifier.get_question_features("How do I register for classes?"))
-    classifier.train_model()
-    classifier.load_latest_classifier()
-    print(classifier.classify_question("Which [PROF] teaches [COURSE]?"))
-
-
-if __name__ == "__main__":
-    main()
-=======
-        return predicted_question
->>>>>>> 9948a79d
+
